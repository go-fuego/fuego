package fuego

import (
	"fmt"
	"log/slog"
	"net/http"
	"reflect"
	"regexp"
	"slices"
	"strconv"
	"strings"

	"github.com/getkin/kin-openapi/openapi3"
	"github.com/getkin/kin-openapi/openapi3gen"
)

func NewOpenAPI() *OpenAPI {
	desc := NewOpenApiSpec()

	mp := NewMetadataParsers()
	mp.InitializeMetadataParsers(DefaultParsers)

	return &OpenAPI{
		description:            &desc,
		generator:              openapi3gen.NewGenerator(),
		globalOpenAPIResponses: []openAPIResponse{},
		metadataParsers:        mp,
	}
}

// Holds the OpenAPI OpenAPIDescription (OAD) and OpenAPI capabilities.
type OpenAPI struct {
	description            *openapi3.T
	generator              *openapi3gen.Generator
	globalOpenAPIResponses []openAPIResponse
	metadataParsers        *MetadataParsers
}

func (openAPI *OpenAPI) Description() *openapi3.T {
	return openAPI.description
}

func (openAPI *OpenAPI) Generator() *openapi3gen.Generator {
	return openAPI.generator
}

// Compute the tags to declare at the root of the OpenAPI spec from the tags declared in the operations.
func (openAPI *OpenAPI) computeTags() {
	for _, pathItem := range openAPI.Description().Paths.Map() {
		for _, op := range pathItem.Operations() {
			for _, tag := range op.Tags {
				if openAPI.Description().Tags.Get(tag) == nil {
					openAPI.Description().Tags = append(openAPI.Description().Tags, &openapi3.Tag{
						Name: tag,
					})
				}
			}
		}
	}

	// Make sure tags are sorted
	slices.SortFunc(openAPI.Description().Tags, func(a, b *openapi3.Tag) int {
		return strings.Compare(a.Name, b.Name)
	})
}

func NewOpenApiSpec() openapi3.T {
	info := &openapi3.Info{
		Title:       "OpenAPI",
		Description: openapiDescription,
		Version:     "0.0.1",
	}
	spec := openapi3.T{
		OpenAPI:  "3.1.0",
		Info:     info,
		Paths:    &openapi3.Paths{},
		Servers:  []*openapi3.Server{},
		Security: openapi3.SecurityRequirements{},
		Components: &openapi3.Components{
			Schemas:       make(map[string]*openapi3.SchemaRef),
			RequestBodies: make(map[string]*openapi3.RequestBodyRef),
			Responses:     make(map[string]*openapi3.ResponseRef),
		},
	}
	return spec
}

// Hide prevents the routes in this server or group from being included in the OpenAPI spec.
// Deprecated: Please use [OptionHide] with [WithRouteOptions]
func (s *Server) Hide() *Server {
	WithRouteOptions(
		OptionHide(),
	)(s)
	return s
}

// Show allows displaying the routes. Activated by default so useless in most cases,
// but this can be useful if you deactivated the parent group.
// Deprecated: Please use [OptionShow] with [WithRouteOptions]
func (s *Server) Show() *Server {
	WithRouteOptions(
		OptionShow(),
	)(s)
	return s
}

// OutputOpenAPISpec takes the OpenAPI spec and outputs it to a JSON file and/or serves it on a URL.
// Also serves a Swagger UI.
// To modify its behavior, use the [WithOpenAPIConfig] option.
func (s *Server) OutputOpenAPISpec() openapi3.T {
	s.OpenAPI.Description().Servers = append(s.OpenAPI.Description().Servers, &openapi3.Server{
		URL:         s.url(),
		Description: "local server",
	})

	if !s.OpenAPIConfig.Disabled {
		s.registerOpenAPIRoutes(s.Engine.OutputOpenAPISpec())
	}

	return *s.OpenAPI.Description()
}

// Registers the routes to serve the OpenAPI spec and Swagger UI.
func (s *Server) registerOpenAPIRoutes(jsonSpec []byte) {
	GetStd(s, s.OpenAPIServerConfig.SpecURL, func(w http.ResponseWriter, r *http.Request) {
		w.Header().Set("Content-Type", "application/json")
		_, _ = w.Write(jsonSpec)
	})
	s.printOpenAPIMessage(fmt.Sprintf("JSON spec: %s%s", s.url(), s.OpenAPIServerConfig.SpecURL))

	if s.OpenAPIServerConfig.DisableSwaggerUI {
		return
	}
	Registers(s.Engine, netHttpRouteRegisterer[any, any]{
		s: s,
		route: Route[any, any]{
			BaseRoute: BaseRoute{
				Method: http.MethodGet,
				Path:   s.OpenAPIServerConfig.SwaggerURL + "/",
			},
		},
		controller: s.OpenAPIServerConfig.UIHandler(s.OpenAPIServerConfig.SpecURL),
	})
	s.printOpenAPIMessage(fmt.Sprintf("OpenAPI UI: %s%s/index.html", s.url(), s.OpenAPIServerConfig.SwaggerURL))
}

func validateSpecURL(specURL string) bool {
	specURLRegexp := regexp.MustCompile(`^\/[\/a-zA-Z0-9\-\_]+(.json)$`)
	return specURLRegexp.MatchString(specURL)
}

func validateSwaggerURL(swaggerURL string) bool {
	swaggerURLRegexp := regexp.MustCompile(`^\/[\/a-zA-Z0-9\-\_]+[a-zA-Z0-9\-\_]$`)
	return swaggerURLRegexp.MatchString(swaggerURL)
}

// RegisterOpenAPIOperation registers the route to the OpenAPI description.
// Modifies the route's Operation.
func (route *Route[ResponseBody, RequestBody]) RegisterOpenAPIOperation(openapi *OpenAPI) error {
	if route.Hidden || route.Method == "" {
		return nil
	}

	operation, err := RegisterOpenAPIOperation(openapi, *route)
	route.Operation = operation
	return err
}

// RegisterOpenAPIOperation registers an OpenAPI operation.
//
// Deprecated: Use `(*Route[ResponseBody, RequestBody]).RegisterOpenAPIOperation` instead.
func RegisterOpenAPIOperation[T, B any](openapi *OpenAPI, route Route[T, B]) (*openapi3.Operation, error) {
	if route.Operation == nil {
		route.Operation = openapi3.NewOperation()
	}

	if route.FullName == "" {
		route.FullName = route.Path
	}

	route.GenerateDefaultDescription()

	if route.Operation.Summary == "" {
		route.Operation.Summary = route.NameFromNamespace(camelToHuman)
	}

	if route.Operation.OperationID == "" {
		route.GenerateDefaultOperationID()
	}

	// Request Body
	if route.Operation.RequestBody == nil {
		bodyTag := SchemaTagFromType(openapi, *new(B))

		if bodyTag.Name != "unknown-interface" {
			requestBody := newRequestBody[B](bodyTag, route.AcceptedContentTypes)

			// add request body to operation
			route.Operation.RequestBody = &openapi3.RequestBodyRef{
				Value: requestBody,
			}
		}
	}

	// Response - globals
	for _, openAPIGlobalResponse := range openapi.globalOpenAPIResponses {
		addResponseIfNotSet(
			openapi,
			route.Operation,
			openAPIGlobalResponse.Code,
			openAPIGlobalResponse.Description,
			openAPIGlobalResponse.Response,
		)
	}

	// Automatically add non-declared 200 (or other) Response
	if route.DefaultStatusCode == 0 {
		route.DefaultStatusCode = 200
	}
	defaultStatusCode := strconv.Itoa(route.DefaultStatusCode)
	responseDefault := route.Operation.Responses.Value(defaultStatusCode)
	if responseDefault == nil {
		response := openapi3.NewResponse().WithDescription(http.StatusText(route.DefaultStatusCode))
		route.Operation.AddResponse(route.DefaultStatusCode, response)
		responseDefault = route.Operation.Responses.Value(defaultStatusCode)
	}

	// Automatically add non-declared Content for 200 (or other) Response
	if responseDefault.Value.Content == nil {
		responseSchema := SchemaTagFromType(openapi, *new(T))
		content := openapi3.NewContentWithSchemaRef(&responseSchema.SchemaRef, []string{"application/json", "application/xml"})
		responseDefault.Value.WithContent(content)
	}

	// Automatically add non-declared Path parameters
	for _, pathParam := range parsePathParams(route.Path) {
		if exists := route.Operation.Parameters.GetByInAndName("path", pathParam); exists != nil {
			continue
		}
		parameter := openapi3.NewPathParameter(pathParam)
		parameter.Schema = openapi3.NewStringSchema().NewRef()
		if strings.HasSuffix(pathParam, "...") {
			parameter.Description += " (might contain slashes)"
		}

		route.Operation.AddParameter(parameter)
	}
	for _, params := range route.Operation.Parameters {
		if params.Value.In == "path" {
			if !strings.Contains(route.Path, "{"+params.Value.Name) {
				panic(fmt.Errorf("path parameter '%s' is not declared in the path", params.Value.Name))
			}
		}
	}

	openapi.Description().AddOperation(route.Path, route.Method, route.Operation)

	return route.Operation, nil
}

func newRequestBody[RequestBody any](tag SchemaTag, consumes []string) *openapi3.RequestBody {
	content := openapi3.NewContentWithSchemaRef(&tag.SchemaRef, consumes)
	return openapi3.NewRequestBody().
		WithRequired(true).
		WithDescription("Request body for " + reflect.TypeOf(*new(RequestBody)).String()).
		WithContent(content)
}

// SchemaTag is a struct that holds the name of the struct and the associated openapi3.SchemaRef
type SchemaTag struct {
	openapi3.SchemaRef
	Name string
}

func SchemaTagFromType(openapi *OpenAPI, v any) SchemaTag {
	if v == nil {
		// ensure we add unknown-interface to our schemas
		schema := openapi.getOrCreateSchema("unknown-interface", struct{}{})
		return SchemaTag{
			Name: "unknown-interface",
			SchemaRef: openapi3.SchemaRef{
				Ref:   "#/components/schemas/unknown-interface",
				Value: schema,
			},
		}
	}

	return dive(openapi, reflect.TypeOf(v), SchemaTag{}, 5)
}

// dive returns a schemaTag which includes the generated openapi3.SchemaRef and
// the name of the struct being passed in.
// If the type is a pointer, map, channel, function, or unsafe pointer,
// it will dive into the type and return the name of the type it points to.
// If the type is a slice or array type it will dive into the type as well as
// build and openapi3.Schema where Type is array and Ref is set to the proper
// components Schema
func dive(openapi *OpenAPI, t reflect.Type, tag SchemaTag, maxDepth int) SchemaTag {
	if maxDepth == 0 {
		return SchemaTag{
			Name: "default",
			SchemaRef: openapi3.SchemaRef{
				Ref: "#/components/schemas/default",
			},
		}
	}

	switch t.Kind() {
	case reflect.Ptr, reflect.Map, reflect.Chan, reflect.Func, reflect.UnsafePointer:
		return dive(openapi, t.Elem(), tag, maxDepth-1)

	case reflect.Slice, reflect.Array:
		item := dive(openapi, t.Elem(), tag, maxDepth-1)
		tag.Name = item.Name
		tag.Value = openapi3.NewArraySchema()
		tag.Value.Items = &item.SchemaRef
		return tag

	default:
		tag.Name = transformTypeName(t.Name())
		if t.Kind() == reflect.Struct && strings.HasPrefix(tag.Name, "DataOrTemplate") {
			return dive(openapi, t.Field(0).Type, tag, maxDepth-1)
		}
		tag.Ref = "#/components/schemas/" + tag.Name
		tag.Value = openapi.getOrCreateSchema(tag.Name, reflect.New(t).Interface())

		return tag
	}
}

// getOrCreateSchema is used to get a schema from the OpenAPI spec.
// If the schema does not exist, it will create a new schema and add it to the OpenAPI spec.
func (openapi *OpenAPI) getOrCreateSchema(key string, v any) *openapi3.Schema {
	schemaRef, ok := openapi.Description().Components.Schemas[key]
	if !ok {
		schemaRef = openapi.createSchema(key, v)
	}
	return schemaRef.Value
}

// createSchema is used to create a new schema and add it to the OpenAPI spec.
// Relies on the openapi3gen package to generate the schema, and adds custom struct tags.
func (openapi *OpenAPI) createSchema(key string, v any) *openapi3.SchemaRef {
	schemaRef, err := openapi.Generator().NewSchemaRefForValue(v, openapi.Description().Components.Schemas)
	if err != nil {
		slog.Error("Error generating schema", "key", key, "error", err)
	}
	schemaRef.Value.Description = key + " schema"

	descriptionable, ok := v.(OpenAPIDescriptioner)
	if ok {
		schemaRef.Value.Description = descriptionable.Description()
	}

	openapi.metadataParsers.ParseStructTags(reflect.TypeOf(v), schemaRef)

	openapi.Description().Components.Schemas[key] = schemaRef

	return schemaRef
}

<<<<<<< HEAD
=======
// parseStructTags parses struct tags and modifies the schema accordingly.
// t must be a struct type.
// It adds the following struct tags (tag => OpenAPI schema field):
// - description => description
// - example => example
// - json => nullable (if contains omitempty)
// - validate:
//   - required => required
//   - min=1 => min=1 (for integers)
//   - min=1 => minLength=1 (for strings)
//   - max=100 => max=100 (for integers)
//   - max=100 => maxLength=100 (for strings)
func parseStructTags(t reflect.Type, schemaRef *openapi3.SchemaRef) {
	if t.Kind() == reflect.Ptr {
		t = t.Elem()
	}

	if t.Kind() != reflect.Struct {
		return
	}

	schemaRef.Value.Required = []string{}

	for i := range t.NumField() {
		field := t.Field(i)
		if field.Anonymous {
			fieldType := field.Type
			parseStructTags(fieldType, schemaRef)
			continue
		}

		jsonFieldName := field.Tag.Get("json")
		jsonFieldName = strings.Split(jsonFieldName, ",")[0] // remove omitempty, etc
		if jsonFieldName == "-" {
			continue
		}
		if jsonFieldName == "" {
			jsonFieldName = field.Name
		}

		property := schemaRef.Value.Properties[jsonFieldName]
		if property == nil {
			slog.Warn("Property not found in schema", "property", jsonFieldName)
			continue
		}
		if field.Type.Kind() == reflect.Struct {
			parseStructTags(field.Type, property)
		}
		propertyCopy := *property
		propertyValue := *propertyCopy.Value

		// Example
		example, ok := field.Tag.Lookup("example")
		if ok {
			propertyValue.Example = example
			if propertyValue.Type.Is(openapi3.TypeInteger) {
				exNum, err := strconv.Atoi(example)
				if err != nil {
					slog.Warn("Example might be incorrect (should be integer)", "error", err)
				}
				propertyValue.Example = exNum
			}
		}

		// Validation
		validateTag, ok := field.Tag.Lookup("validate")
		validateTags := strings.Split(validateTag, ",")
		if ok && slices.Contains(validateTags, "required") {
			schemaRef.Value.Required = append(schemaRef.Value.Required, jsonFieldName)
		}
		for _, validateTag := range validateTags {
			if strings.HasPrefix(validateTag, "min=") {
				min, err := strconv.Atoi(strings.Split(validateTag, "=")[1])
				if err != nil {
					slog.Warn("Min might be incorrect (should be integer)", "error", err)
				}

				if propertyValue.Type.Is(openapi3.TypeInteger) {
					minPtr := float64(min)
					propertyValue.Min = &minPtr
				} else if propertyValue.Type.Is(openapi3.TypeString) {
					//nolint:gosec // disable G115
					propertyValue.MinLength = uint64(min)
				}
			}
			if strings.HasPrefix(validateTag, "max=") {
				max, err := strconv.Atoi(strings.Split(validateTag, "=")[1])
				if err != nil {
					slog.Warn("Max might be incorrect (should be integer)", "error", err)
				}
				if propertyValue.Type.Is(openapi3.TypeInteger) {
					maxPtr := float64(max)
					propertyValue.Max = &maxPtr
				} else if propertyValue.Type.Is(openapi3.TypeString) {
					//nolint:gosec // disable G115
					maxPtr := uint64(max)
					propertyValue.MaxLength = &maxPtr
				}
			}
		}

		// Description
		description, ok := field.Tag.Lookup("description")
		if ok {
			propertyValue.Description = description
		}
		jsonTag, ok := field.Tag.Lookup("json")
		if ok {
			if strings.Contains(jsonTag, ",omitempty") {
				propertyValue.Nullable = true
			}
		}
		propertyCopy.Value = &propertyValue

		schemaRef.Value.Properties[jsonFieldName] = &propertyCopy
	}
}

>>>>>>> d6300a03
type OpenAPIDescriptioner interface {
	Description() string
}

// Transform the type name to a more readable & valid OpenAPI 3 format.
// Useful for generics.
// Example: "BareSuccessResponse[github.com/go-fuego/fuego/examples/petstore/models.Pets]" -> "BareSuccessResponse_models.Pets"
func transformTypeName(s string) string {
	// Find the positions of the '[' and ']'
	start := strings.Index(s, "[")
	if start == -1 {
		return s
	}
	end := strings.Index(s, "]")
	if end == -1 {
		return s
	}

	prefix := s[:start]

	inside := s[start+1 : end]

	lastSlash := strings.LastIndex(inside, "/")
	if lastSlash != -1 {
		inside = inside[lastSlash+1:]
	}

	return prefix + "_" + inside
}<|MERGE_RESOLUTION|>--- conflicted
+++ resolved
@@ -359,127 +359,6 @@
 	return schemaRef
 }
 
-<<<<<<< HEAD
-=======
-// parseStructTags parses struct tags and modifies the schema accordingly.
-// t must be a struct type.
-// It adds the following struct tags (tag => OpenAPI schema field):
-// - description => description
-// - example => example
-// - json => nullable (if contains omitempty)
-// - validate:
-//   - required => required
-//   - min=1 => min=1 (for integers)
-//   - min=1 => minLength=1 (for strings)
-//   - max=100 => max=100 (for integers)
-//   - max=100 => maxLength=100 (for strings)
-func parseStructTags(t reflect.Type, schemaRef *openapi3.SchemaRef) {
-	if t.Kind() == reflect.Ptr {
-		t = t.Elem()
-	}
-
-	if t.Kind() != reflect.Struct {
-		return
-	}
-
-	schemaRef.Value.Required = []string{}
-
-	for i := range t.NumField() {
-		field := t.Field(i)
-		if field.Anonymous {
-			fieldType := field.Type
-			parseStructTags(fieldType, schemaRef)
-			continue
-		}
-
-		jsonFieldName := field.Tag.Get("json")
-		jsonFieldName = strings.Split(jsonFieldName, ",")[0] // remove omitempty, etc
-		if jsonFieldName == "-" {
-			continue
-		}
-		if jsonFieldName == "" {
-			jsonFieldName = field.Name
-		}
-
-		property := schemaRef.Value.Properties[jsonFieldName]
-		if property == nil {
-			slog.Warn("Property not found in schema", "property", jsonFieldName)
-			continue
-		}
-		if field.Type.Kind() == reflect.Struct {
-			parseStructTags(field.Type, property)
-		}
-		propertyCopy := *property
-		propertyValue := *propertyCopy.Value
-
-		// Example
-		example, ok := field.Tag.Lookup("example")
-		if ok {
-			propertyValue.Example = example
-			if propertyValue.Type.Is(openapi3.TypeInteger) {
-				exNum, err := strconv.Atoi(example)
-				if err != nil {
-					slog.Warn("Example might be incorrect (should be integer)", "error", err)
-				}
-				propertyValue.Example = exNum
-			}
-		}
-
-		// Validation
-		validateTag, ok := field.Tag.Lookup("validate")
-		validateTags := strings.Split(validateTag, ",")
-		if ok && slices.Contains(validateTags, "required") {
-			schemaRef.Value.Required = append(schemaRef.Value.Required, jsonFieldName)
-		}
-		for _, validateTag := range validateTags {
-			if strings.HasPrefix(validateTag, "min=") {
-				min, err := strconv.Atoi(strings.Split(validateTag, "=")[1])
-				if err != nil {
-					slog.Warn("Min might be incorrect (should be integer)", "error", err)
-				}
-
-				if propertyValue.Type.Is(openapi3.TypeInteger) {
-					minPtr := float64(min)
-					propertyValue.Min = &minPtr
-				} else if propertyValue.Type.Is(openapi3.TypeString) {
-					//nolint:gosec // disable G115
-					propertyValue.MinLength = uint64(min)
-				}
-			}
-			if strings.HasPrefix(validateTag, "max=") {
-				max, err := strconv.Atoi(strings.Split(validateTag, "=")[1])
-				if err != nil {
-					slog.Warn("Max might be incorrect (should be integer)", "error", err)
-				}
-				if propertyValue.Type.Is(openapi3.TypeInteger) {
-					maxPtr := float64(max)
-					propertyValue.Max = &maxPtr
-				} else if propertyValue.Type.Is(openapi3.TypeString) {
-					//nolint:gosec // disable G115
-					maxPtr := uint64(max)
-					propertyValue.MaxLength = &maxPtr
-				}
-			}
-		}
-
-		// Description
-		description, ok := field.Tag.Lookup("description")
-		if ok {
-			propertyValue.Description = description
-		}
-		jsonTag, ok := field.Tag.Lookup("json")
-		if ok {
-			if strings.Contains(jsonTag, ",omitempty") {
-				propertyValue.Nullable = true
-			}
-		}
-		propertyCopy.Value = &propertyValue
-
-		schemaRef.Value.Properties[jsonFieldName] = &propertyCopy
-	}
-}
-
->>>>>>> d6300a03
 type OpenAPIDescriptioner interface {
 	Description() string
 }
