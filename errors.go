--- conflicted
+++ resolved
@@ -106,7 +106,6 @@
 
 func (e ConflictError) Unwrap() error { return HTTPError(e) }
 
-<<<<<<< HEAD
 // InternalServerError is an error used to return a 500 status code.
 type InternalServerError HTTPError
 
@@ -117,7 +116,7 @@
 func (e InternalServerError) StatusCode() int { return http.StatusInternalServerError }
 
 func (e InternalServerError) Unwrap() error { return HTTPError(e) }
-=======
+
 // NotAcceptableError is an error used to return a 406 status code.
 type NotAcceptableError HTTPError
 
@@ -128,7 +127,6 @@
 func (e NotAcceptableError) StatusCode() int { return http.StatusNotAcceptable }
 
 func (e NotAcceptableError) Unwrap() error { return HTTPError(e) }
->>>>>>> a0f7bf18
 
 // ErrorHandler is the default error handler used by the framework.
 // It transforms any error into the unified error type [HTTPError],
