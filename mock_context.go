package fuego

import (
	"context"
	"fmt"
	"io"
	"net/http"
	"net/url"
	"strconv"
<<<<<<< HEAD
	"time"

	"github.com/go-fuego/fuego/internal"
=======
	"strings"
	"time"
>>>>>>> 66931155
)

// MockContext provides a framework-agnostic implementation of ContextWithBody
// for testing purposes. It allows testing controllers without depending on
// specific web frameworks like Gin or Echo.
type MockContext[B any] struct {
	body       B
	urlValues  url.Values
	headers    http.Header
	pathParams map[string]string
	ctx        context.Context
	response   http.ResponseWriter
	request    *http.Request
	cookies    map[string]*http.Cookie
<<<<<<< HEAD
=======
	params     map[string]OpenAPIParam
>>>>>>> 66931155
}

// NewMockContext creates a new MockContext instance with initialized maps
// for URL values, headers, and path parameters. It uses context.Background()
// as the default context.
func NewMockContext[B any]() *MockContext[B] {
	return &MockContext[B]{
		urlValues:  make(url.Values),
		headers:    make(http.Header),
		pathParams: make(map[string]string),
		ctx:        context.Background(),
		cookies:    make(map[string]*http.Cookie),
<<<<<<< HEAD
=======
		params:     make(map[string]OpenAPIParam),
>>>>>>> 66931155
	}
}

// GetOpenAPIParams returns the OpenAPI parameters for validation
func (m *MockContext[B]) GetOpenAPIParams() map[string]OpenAPIParam {
	return m.params
}

// SetOpenAPIParam sets an OpenAPI parameter for validation
func (m *MockContext[B]) SetOpenAPIParam(name string, param OpenAPIParam) {
	m.params[name] = param
}

// HasQueryParam checks if a query parameter exists
func (m *MockContext[B]) HasQueryParam(key string) bool {
	_, exists := m.urlValues[key]
	return exists
}

// HasHeader checks if a header exists
func (m *MockContext[B]) HasHeader(key string) bool {
	_, exists := m.headers[key]
	return exists
}

// HasCookie checks if a cookie exists
func (m *MockContext[B]) HasCookie(key string) bool {
	_, exists := m.cookies[key]
	return exists
}

// Body returns the previously set body value
func (m *MockContext[B]) Body() (B, error) {
	return m.body, nil
}

// MustBody returns the body or panics if there's an error
func (m *MockContext[B]) MustBody() B {
	return m.body
}

// SetBody stores the provided body value for later retrieval
func (m *MockContext[B]) SetBody(body B) {
	m.body = body
}

// URLValues returns the mock URL values
func (m *MockContext[B]) URLValues() url.Values {
	return m.urlValues
}

// SetURLValues sets the mock URL values
func (m *MockContext[B]) SetURLValues(values url.Values) {
	m.urlValues = values
}

<<<<<<< HEAD
// Header returns the value of the header with the given key
=======
// Header returns the value of the specified header
>>>>>>> 66931155
func (m *MockContext[B]) Header(key string) string {
	return m.headers.Get(key)
}

// SetHeader sets a mock header
func (m *MockContext[B]) SetHeader(key, value string) {
	m.headers.Set(key, value)
}

// GetHeaders returns all headers (helper method for testing)
func (m *MockContext[B]) GetHeaders() http.Header {
	return m.headers
}

// PathParam returns a mock path parameter
func (m *MockContext[B]) PathParam(name string) string {
	return m.pathParams[name]
}

// SetPathParam sets a mock path parameter
func (m *MockContext[B]) SetPathParam(name, value string) {
	m.pathParams[name] = value
}

// Context returns the mock context
func (m *MockContext[B]) Context() context.Context {
	return m.ctx
}

// SetContext sets the mock context
func (m *MockContext[B]) SetContext(ctx context.Context) {
	m.ctx = ctx
}

// Response returns the mock response writer
func (m *MockContext[B]) Response() http.ResponseWriter {
	return m.response
}

// SetResponse sets the mock response writer
func (m *MockContext[B]) SetResponse(w http.ResponseWriter) {
	m.response = w
}

// Request returns the mock request
func (m *MockContext[B]) Request() *http.Request {
	return m.request
}

// SetRequest sets the mock request
func (m *MockContext[B]) SetRequest(r *http.Request) {
	m.request = r
}

<<<<<<< HEAD
// Cookie returns a cookie by name
func (m *MockContext[B]) Cookie(name string) (*http.Cookie, error) {
	if cookie, exists := m.cookies[name]; exists {
		return cookie, nil
	}
	return nil, http.ErrNoCookie
}

// SetCookie sets a cookie for testing
func (m *MockContext[B]) SetCookie(cookie http.Cookie) {
	m.cookies[cookie.Name] = &cookie
}

// Deadline returns the time when work done on behalf of this context
// should be canceled. In this mock implementation, we return no deadline.
func (m *MockContext[B]) Deadline() (deadline time.Time, ok bool) {
	return time.Time{}, false
}

// Done returns a channel that's closed when work done on behalf of this
// context should be canceled. In this mock implementation, we return nil
// which means the context can never be canceled.
func (m *MockContext[B]) Done() <-chan struct{} {
	return nil
}

// Err returns nil since this mock context never returns errors
func (m *MockContext[B]) Err() error {
	return nil
}

// EmptyBody represents an empty request body
type EmptyBody struct{}

// GetOpenAPIParams returns an empty map since this is just a mock
func (m *MockContext[B]) GetOpenAPIParams() map[string]internal.OpenAPIParam {
	return make(map[string]internal.OpenAPIParam)
}

// HasCookie checks if a cookie with the given name exists
func (m *MockContext[B]) HasCookie(name string) bool {
	_, exists := m.cookies[name]
	return exists
}

// HasHeader checks if a header with the given key exists
func (m *MockContext[B]) HasHeader(key string) bool {
	_, exists := m.headers[key]
	return exists
}

// HasQueryParam checks if a query parameter with the given key exists
func (m *MockContext[B]) HasQueryParam(key string) bool {
	_, exists := m.urlValues[key]
	return exists
}

// MainLang returns the main language for the request (e.g., "en").
// In this mock implementation, we'll return "en" as default.
func (m *MockContext[B]) MainLang() string {
	// Get language from Accept-Language header or return default
	if lang := m.headers.Get("Accept-Language"); lang != "" {
		return lang[:2] // Take first two chars for language code
	}
	return "en" // Default to English
}

// MainLocale returns the main locale for the request (e.g., "en-US").
// In this mock implementation, we'll return "en-US" as default.
func (m *MockContext[B]) MainLocale() string {
	// Get locale from Accept-Language header or return default
	if locale := m.headers.Get("Accept-Language"); locale != "" {
		return locale
	}
	return "en-US" // Default to English (US)
}

// MustBody returns the body directly, without error handling.
// In this mock implementation, we simply return the body since we know it's valid.
func (m *MockContext[B]) MustBody() B {
	return m.body
}

// QueryParam returns the value of the query parameter with the given key.
// If there are multiple values, it returns the first one.
// If the parameter doesn't exist, it returns an empty string.
func (m *MockContext[B]) QueryParam(key string) string {
	return m.urlValues.Get(key)
}

// QueryParamArr returns all values for the query parameter with the given key.
// If the parameter doesn't exist, it returns an empty slice.
func (m *MockContext[B]) QueryParamArr(key string) []string {
	return m.urlValues[key]
}

// QueryParamBool returns the boolean value of the query parameter with the given key.
// Returns true for "1", "t", "T", "true", "TRUE", "True"
// Returns false for "0", "f", "F", "false", "FALSE", "False"
// Returns false for any other value
func (m *MockContext[B]) QueryParamBool(key string) bool {
	v := m.urlValues.Get(key)
	switch v {
	case "1", "t", "T", "true", "TRUE", "True":
		return true
	default:
		return false
	}
}

// QueryParamBoolErr returns the boolean value of the query parameter with the given key
// and an error if the value is not a valid boolean.
func (m *MockContext[B]) QueryParamBoolErr(key string) (bool, error) {
	v := m.urlValues.Get(key)
	switch v {
	case "1", "t", "T", "true", "TRUE", "True":
		return true, nil
	case "0", "f", "F", "false", "FALSE", "False":
		return false, nil
	case "":
		return false, nil // Parameter not found
	default:
		return false, fmt.Errorf("invalid boolean value: %s", v)
	}
}

// QueryParamInt returns the integer value of the query parameter with the given key.
// Returns 0 if the parameter doesn't exist or cannot be parsed as an integer.
func (m *MockContext[B]) QueryParamInt(key string) int {
	v := m.urlValues.Get(key)
	if v == "" {
		return 0
	}
	i, err := strconv.Atoi(v)
	if err != nil {
		return 0
	}
	return i
}

// QueryParamIntErr returns the integer value of the query parameter with the given key
// and an error if the value cannot be parsed as an integer.
func (m *MockContext[B]) QueryParamIntErr(key string) (int, error) {
	v := m.urlValues.Get(key)
	if v == "" {
		return 0, nil // Parameter not found
	}
	i, err := strconv.Atoi(v)
	if err != nil {
		return 0, fmt.Errorf("invalid integer value: %s", v)
	}
	return i, nil
}

// QueryParams returns all query parameters.
// This is an alias for URLValues() for compatibility with the interface.
=======
// Deadline implements context.Context
func (m *MockContext[B]) Deadline() (deadline time.Time, ok bool) {
	return m.ctx.Deadline()
}

// Done implements context.Context
func (m *MockContext[B]) Done() <-chan struct{} {
	return m.ctx.Done()
}

// Err implements context.Context
func (m *MockContext[B]) Err() error {
	return m.ctx.Err()
}

// Value implements context.Context
func (m *MockContext[B]) Value(key any) any {
	return m.ctx.Value(key)
}

// Cookie returns a mock cookie
func (m *MockContext[B]) Cookie(name string) (*http.Cookie, error) {
	cookie, exists := m.cookies[name]
	if !exists {
		return nil, http.ErrNoCookie
	}
	return cookie, nil
}

// SetCookie sets a mock cookie
func (m *MockContext[B]) SetCookie(cookie http.Cookie) {
	m.cookies[cookie.Name] = &cookie
}

// QueryParam returns the value of the specified query parameter
func (m *MockContext[B]) QueryParam(name string) string {
	return m.urlValues.Get(name)
}

// QueryParamArr returns the values of the specified query parameter
func (m *MockContext[B]) QueryParamArr(name string) []string {
	return m.urlValues[name]
}

// QueryParamInt returns the value of the specified query parameter as an integer
func (m *MockContext[B]) QueryParamInt(name string) int {
	val := m.QueryParam(name)
	if val == "" {
		return 0
	}
	i, _ := strconv.Atoi(val)
	return i
}

// QueryParamIntErr returns the value of the specified query parameter as an integer and any error
func (m *MockContext[B]) QueryParamIntErr(name string) (int, error) {
	val := m.QueryParam(name)
	if val == "" {
		return 0, nil
	}
	return strconv.Atoi(val)
}

// QueryParamBool returns the value of the specified query parameter as a boolean
func (m *MockContext[B]) QueryParamBool(name string) bool {
	val := m.QueryParam(name)
	if val == "" {
		return false
	}
	b, _ := strconv.ParseBool(val)
	return b
}

// QueryParamBoolErr returns the value of the specified query parameter as a boolean and any error
func (m *MockContext[B]) QueryParamBoolErr(name string) (bool, error) {
	val := m.QueryParam(name)
	if val == "" {
		return false, nil
	}
	return strconv.ParseBool(val)
}

// QueryParams returns all query parameters
>>>>>>> 66931155
func (m *MockContext[B]) QueryParams() url.Values {
	return m.urlValues
}

<<<<<<< HEAD
// Redirect performs a redirect to the specified URL with the given status code.
// In this mock implementation, we store the redirect information for testing.
func (m *MockContext[B]) Redirect(code int, url string) (any, error) {
	if m.response != nil {
		m.response.Header().Set("Location", url)
		m.response.WriteHeader(code)
	}
	return nil, nil
}

// mockRenderer implements CtxRenderer for testing
type mockRenderer struct {
	data     any
	template string
	layouts  []string
}

// Render implements the CtxRenderer interface
func (r *mockRenderer) Render(ctx context.Context, w io.Writer) error {
	// In a real implementation, this would render the template
	// For testing, we just write a success status
	if hw, ok := w.(http.ResponseWriter); ok {
		hw.WriteHeader(http.StatusOK)
	}
	return nil
}

// Render renders the template with the given name and data.
// In this mock implementation, we just store the data for testing.
func (m *MockContext[B]) Render(templateName string, data any, layouts ...string) (CtxRenderer, error) {
	if m.response != nil {
		// In a real implementation, this would render the template with layouts
		// For testing, we just store the data
	}
	return &mockRenderer{
		data:     data,
		template: templateName,
		layouts:  layouts,
	}, nil
}

// SetStatus sets the HTTP status code for the response.
// In this mock implementation, we set the status code if a response writer is available.
func (m *MockContext[B]) SetStatus(code int) {
	if m.response != nil {
		m.response.WriteHeader(code)
	}
}

// Value returns the value associated with this context for key, or nil
// if no value is associated with key. In this mock implementation,
// we delegate to the underlying context.
func (m *MockContext[B]) Value(key any) any {
	return m.ctx.Value(key)
=======
// MainLang returns the main language from Accept-Language header
func (m *MockContext[B]) MainLang() string {
	lang := m.headers.Get("Accept-Language")
	if lang == "" {
		return ""
	}
	return strings.Split(strings.Split(lang, ",")[0], "-")[0]
}

// MainLocale returns the main locale from Accept-Language header
func (m *MockContext[B]) MainLocale() string {
	return m.headers.Get("Accept-Language")
}

// SetStatus sets the response status code
func (m *MockContext[B]) SetStatus(code int) {
	if m.response != nil {
		m.response.WriteHeader(code)
	}
}

// Redirect returns a redirect response
func (m *MockContext[B]) Redirect(code int, url string) (any, error) {
	if m.response != nil {
		http.Redirect(m.response, m.request, url, code)
	}
	return nil, nil
}

// Render is a mock implementation that does nothing
func (m *MockContext[B]) Render(templateToExecute string, data any, templateGlobsToOverride ...string) (CtxRenderer, error) {
	return nil, nil
>>>>>>> 66931155
}<|MERGE_RESOLUTION|>--- conflicted
+++ resolved
@@ -2,19 +2,11 @@
 
 import (
 	"context"
-	"fmt"
-	"io"
 	"net/http"
 	"net/url"
 	"strconv"
-<<<<<<< HEAD
-	"time"
-
-	"github.com/go-fuego/fuego/internal"
-=======
 	"strings"
 	"time"
->>>>>>> 66931155
 )
 
 // MockContext provides a framework-agnostic implementation of ContextWithBody
@@ -29,10 +21,7 @@
 	response   http.ResponseWriter
 	request    *http.Request
 	cookies    map[string]*http.Cookie
-<<<<<<< HEAD
-=======
 	params     map[string]OpenAPIParam
->>>>>>> 66931155
 }
 
 // NewMockContext creates a new MockContext instance with initialized maps
@@ -45,10 +34,7 @@
 		pathParams: make(map[string]string),
 		ctx:        context.Background(),
 		cookies:    make(map[string]*http.Cookie),
-<<<<<<< HEAD
-=======
 		params:     make(map[string]OpenAPIParam),
->>>>>>> 66931155
 	}
 }
 
@@ -105,11 +91,7 @@
 	m.urlValues = values
 }
 
-<<<<<<< HEAD
-// Header returns the value of the header with the given key
-=======
 // Header returns the value of the specified header
->>>>>>> 66931155
 func (m *MockContext[B]) Header(key string) string {
 	return m.headers.Get(key)
 }
@@ -164,164 +146,6 @@
 	m.request = r
 }
 
-<<<<<<< HEAD
-// Cookie returns a cookie by name
-func (m *MockContext[B]) Cookie(name string) (*http.Cookie, error) {
-	if cookie, exists := m.cookies[name]; exists {
-		return cookie, nil
-	}
-	return nil, http.ErrNoCookie
-}
-
-// SetCookie sets a cookie for testing
-func (m *MockContext[B]) SetCookie(cookie http.Cookie) {
-	m.cookies[cookie.Name] = &cookie
-}
-
-// Deadline returns the time when work done on behalf of this context
-// should be canceled. In this mock implementation, we return no deadline.
-func (m *MockContext[B]) Deadline() (deadline time.Time, ok bool) {
-	return time.Time{}, false
-}
-
-// Done returns a channel that's closed when work done on behalf of this
-// context should be canceled. In this mock implementation, we return nil
-// which means the context can never be canceled.
-func (m *MockContext[B]) Done() <-chan struct{} {
-	return nil
-}
-
-// Err returns nil since this mock context never returns errors
-func (m *MockContext[B]) Err() error {
-	return nil
-}
-
-// EmptyBody represents an empty request body
-type EmptyBody struct{}
-
-// GetOpenAPIParams returns an empty map since this is just a mock
-func (m *MockContext[B]) GetOpenAPIParams() map[string]internal.OpenAPIParam {
-	return make(map[string]internal.OpenAPIParam)
-}
-
-// HasCookie checks if a cookie with the given name exists
-func (m *MockContext[B]) HasCookie(name string) bool {
-	_, exists := m.cookies[name]
-	return exists
-}
-
-// HasHeader checks if a header with the given key exists
-func (m *MockContext[B]) HasHeader(key string) bool {
-	_, exists := m.headers[key]
-	return exists
-}
-
-// HasQueryParam checks if a query parameter with the given key exists
-func (m *MockContext[B]) HasQueryParam(key string) bool {
-	_, exists := m.urlValues[key]
-	return exists
-}
-
-// MainLang returns the main language for the request (e.g., "en").
-// In this mock implementation, we'll return "en" as default.
-func (m *MockContext[B]) MainLang() string {
-	// Get language from Accept-Language header or return default
-	if lang := m.headers.Get("Accept-Language"); lang != "" {
-		return lang[:2] // Take first two chars for language code
-	}
-	return "en" // Default to English
-}
-
-// MainLocale returns the main locale for the request (e.g., "en-US").
-// In this mock implementation, we'll return "en-US" as default.
-func (m *MockContext[B]) MainLocale() string {
-	// Get locale from Accept-Language header or return default
-	if locale := m.headers.Get("Accept-Language"); locale != "" {
-		return locale
-	}
-	return "en-US" // Default to English (US)
-}
-
-// MustBody returns the body directly, without error handling.
-// In this mock implementation, we simply return the body since we know it's valid.
-func (m *MockContext[B]) MustBody() B {
-	return m.body
-}
-
-// QueryParam returns the value of the query parameter with the given key.
-// If there are multiple values, it returns the first one.
-// If the parameter doesn't exist, it returns an empty string.
-func (m *MockContext[B]) QueryParam(key string) string {
-	return m.urlValues.Get(key)
-}
-
-// QueryParamArr returns all values for the query parameter with the given key.
-// If the parameter doesn't exist, it returns an empty slice.
-func (m *MockContext[B]) QueryParamArr(key string) []string {
-	return m.urlValues[key]
-}
-
-// QueryParamBool returns the boolean value of the query parameter with the given key.
-// Returns true for "1", "t", "T", "true", "TRUE", "True"
-// Returns false for "0", "f", "F", "false", "FALSE", "False"
-// Returns false for any other value
-func (m *MockContext[B]) QueryParamBool(key string) bool {
-	v := m.urlValues.Get(key)
-	switch v {
-	case "1", "t", "T", "true", "TRUE", "True":
-		return true
-	default:
-		return false
-	}
-}
-
-// QueryParamBoolErr returns the boolean value of the query parameter with the given key
-// and an error if the value is not a valid boolean.
-func (m *MockContext[B]) QueryParamBoolErr(key string) (bool, error) {
-	v := m.urlValues.Get(key)
-	switch v {
-	case "1", "t", "T", "true", "TRUE", "True":
-		return true, nil
-	case "0", "f", "F", "false", "FALSE", "False":
-		return false, nil
-	case "":
-		return false, nil // Parameter not found
-	default:
-		return false, fmt.Errorf("invalid boolean value: %s", v)
-	}
-}
-
-// QueryParamInt returns the integer value of the query parameter with the given key.
-// Returns 0 if the parameter doesn't exist or cannot be parsed as an integer.
-func (m *MockContext[B]) QueryParamInt(key string) int {
-	v := m.urlValues.Get(key)
-	if v == "" {
-		return 0
-	}
-	i, err := strconv.Atoi(v)
-	if err != nil {
-		return 0
-	}
-	return i
-}
-
-// QueryParamIntErr returns the integer value of the query parameter with the given key
-// and an error if the value cannot be parsed as an integer.
-func (m *MockContext[B]) QueryParamIntErr(key string) (int, error) {
-	v := m.urlValues.Get(key)
-	if v == "" {
-		return 0, nil // Parameter not found
-	}
-	i, err := strconv.Atoi(v)
-	if err != nil {
-		return 0, fmt.Errorf("invalid integer value: %s", v)
-	}
-	return i, nil
-}
-
-// QueryParams returns all query parameters.
-// This is an alias for URLValues() for compatibility with the interface.
-=======
 // Deadline implements context.Context
 func (m *MockContext[B]) Deadline() (deadline time.Time, ok bool) {
 	return m.ctx.Deadline()
@@ -405,67 +229,10 @@
 }
 
 // QueryParams returns all query parameters
->>>>>>> 66931155
 func (m *MockContext[B]) QueryParams() url.Values {
 	return m.urlValues
 }
 
-<<<<<<< HEAD
-// Redirect performs a redirect to the specified URL with the given status code.
-// In this mock implementation, we store the redirect information for testing.
-func (m *MockContext[B]) Redirect(code int, url string) (any, error) {
-	if m.response != nil {
-		m.response.Header().Set("Location", url)
-		m.response.WriteHeader(code)
-	}
-	return nil, nil
-}
-
-// mockRenderer implements CtxRenderer for testing
-type mockRenderer struct {
-	data     any
-	template string
-	layouts  []string
-}
-
-// Render implements the CtxRenderer interface
-func (r *mockRenderer) Render(ctx context.Context, w io.Writer) error {
-	// In a real implementation, this would render the template
-	// For testing, we just write a success status
-	if hw, ok := w.(http.ResponseWriter); ok {
-		hw.WriteHeader(http.StatusOK)
-	}
-	return nil
-}
-
-// Render renders the template with the given name and data.
-// In this mock implementation, we just store the data for testing.
-func (m *MockContext[B]) Render(templateName string, data any, layouts ...string) (CtxRenderer, error) {
-	if m.response != nil {
-		// In a real implementation, this would render the template with layouts
-		// For testing, we just store the data
-	}
-	return &mockRenderer{
-		data:     data,
-		template: templateName,
-		layouts:  layouts,
-	}, nil
-}
-
-// SetStatus sets the HTTP status code for the response.
-// In this mock implementation, we set the status code if a response writer is available.
-func (m *MockContext[B]) SetStatus(code int) {
-	if m.response != nil {
-		m.response.WriteHeader(code)
-	}
-}
-
-// Value returns the value associated with this context for key, or nil
-// if no value is associated with key. In this mock implementation,
-// we delegate to the underlying context.
-func (m *MockContext[B]) Value(key any) any {
-	return m.ctx.Value(key)
-=======
 // MainLang returns the main language from Accept-Language header
 func (m *MockContext[B]) MainLang() string {
 	lang := m.headers.Get("Accept-Language")
@@ -498,5 +265,4 @@
 // Render is a mock implementation that does nothing
 func (m *MockContext[B]) Render(templateToExecute string, data any, templateGlobsToOverride ...string) (CtxRenderer, error) {
 	return nil, nil
->>>>>>> 66931155
 }